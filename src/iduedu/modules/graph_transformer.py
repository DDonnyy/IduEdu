import geopandas as gpd
import networkx as nx
import numpy as np
import pandas as pd
from loguru import logger
from shapely import LineString
from shapely.geometry.point import Point


def _edges_to_gdf(graph: nx.Graph, crs) -> gpd.GeoDataFrame:
    """
    Converts nx graph to gpd.GeoDataFrame as edges.
    """
    e_ind_source, e_ind_target, e_data = zip(*graph.edges(data=True))
    index_matrix = np.array([e_ind_source, e_ind_target]).transpose()
    final_index = [tuple(i) for i in index_matrix]
<<<<<<< HEAD
    lines = [LineString(d["geometry"]) if not isinstance(d["geometry"], float) else None for d in e_data]
=======
    lines = (LineString(d["geometry"]) if not isinstance(d["geometry"], float) else None for d in e_data)
>>>>>>> 2b375461
    gdf_edges = gpd.GeoDataFrame(e_data, index=final_index, crs=crs, geometry=list(lines))

    return gdf_edges


def _nodes_to_gdf(graph: nx.Graph, crs: int) -> gpd.GeoDataFrame:
    """
    Converts nx graph to gpd.GeoDataFrame as nodes.
    """

    ind, data = zip(*graph.nodes(data=True))
    node_geoms = (Point(d["x"], d["y"]) for d in data)
    gdf_nodes = gpd.GeoDataFrame(data, index=ind, crs=crs, geometry=list(node_geoms))

    return gdf_nodes


def graph_to_gdf(
        graph: nx.MultiDiGraph,
        edges: bool = True,
        nodes: bool = True,
) -> gpd.GeoDataFrame | None:
    """
    Converts nx graph to gpd.GeoDataFrame as edges.

    Parameters
    ----------
    graph : nx.MultiDiGraph
        The graph to convert.
    edges: bool, default to True
        Keep edges in GoeDataFrame.
    nodes: bool, default to True
        Keep nodes in GoeDataFrame.

    Returns
    -------
    gpd.GeoDataFrame
        Graph representation in GeoDataFrame format
    """
    try:
        crs = graph.graph["crs"]
    except KeyError:
        raise ValueError("Graph does not have crs attribute and no crs was provided")
    if not edges and not nodes:
        logger.debug("Neither edges or nodes were selected, graph_to_gdf returning None")
        return None
    else:
        if nodes and not edges:
            nodes_gdf = _nodes_to_gdf(graph, crs)
            return nodes_gdf
        elif not nodes and edges:
            edges_gdf = _edges_to_gdf(graph, crs)
            return edges_gdf
        else:
            nodes_gdf = _nodes_to_gdf(graph, crs)
            edges_gdf = _edges_to_gdf(graph, crs)
            full_gdf = pd.concat([nodes_gdf, edges_gdf])
            return full_gdf<|MERGE_RESOLUTION|>--- conflicted
+++ resolved
@@ -14,11 +14,7 @@
     e_ind_source, e_ind_target, e_data = zip(*graph.edges(data=True))
     index_matrix = np.array([e_ind_source, e_ind_target]).transpose()
     final_index = [tuple(i) for i in index_matrix]
-<<<<<<< HEAD
-    lines = [LineString(d["geometry"]) if not isinstance(d["geometry"], float) else None for d in e_data]
-=======
     lines = (LineString(d["geometry"]) if not isinstance(d["geometry"], float) else None for d in e_data)
->>>>>>> 2b375461
     gdf_edges = gpd.GeoDataFrame(e_data, index=final_index, crs=crs, geometry=list(lines))
 
     return gdf_edges
