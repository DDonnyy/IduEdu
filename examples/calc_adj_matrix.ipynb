{
 "cells": [
  {
   "metadata": {},
   "cell_type": "code",
   "source": "pip install iduedu",
   "id": "a7df97d02da184d0",
   "outputs": [],
   "execution_count": null
  },
  {
   "cell_type": "code",
   "id": "initial_id",
   "metadata": {
    "collapsed": true
   },
   "source": "pip install pyarrow # To read .parquet",
   "outputs": [],
   "execution_count": null
  },
  {
   "metadata": {},
   "cell_type": "code",
   "source": [
    "from iduedu import get_intermodal_graph\n",
    "import geopandas as gpd\n",
    "data = gpd.read_parquet('data/spb_buildings.parquet')\n",
<<<<<<< HEAD
    "polygon = data.union_all().convex_hull.buffer(0.001) # Getting an \"encircling\" polygon around our layer to download the graph "
=======
    "polygon = data.unary_union.convex_hull.buffer(0.001) # Getting an \"encircling\" polygon around our layer to download the graph"
>>>>>>> 2b375461
   ],
   "id": "b647132622a4e56",
   "outputs": [],
   "execution_count": null
  },
  {
   "metadata": {},
   "cell_type": "code",
<<<<<<< HEAD
   "source": "G_intermodal = get_intermodal_graph(polygon =polygon, clip_by_bounds=True)",
=======
   "source": [
    "from iduedu import get_intermodal_graph,get_drive_graph,get_walk_graph\n",
    "G_intermodal = get_intermodal_graph(polygon =polygon)\n",
    "# G_walk = get_walk_graph(polygon =polygon)\n",
    "# G_drive = get_drive_graph(polygon =polygon)"
   ],
>>>>>>> 2b375461
   "id": "49e466e10ff48ddb",
   "outputs": [],
   "execution_count": null
  },
  {
   "metadata": {},
   "cell_type": "code",
   "source": [
    "import numpy as np\n",
    "from iduedu import get_adj_matrix_gdf_to_gdf\n",
    "\n",
<<<<<<< HEAD
    "data.to_crs(G_intermodal.graph['crs'],inplace=True) # Have to use the same crs \n",
    "\n",
    "matrix = get_adj_matrix_gdf_to_gdf(data,data,G_intermodal,weight='time_min',dtype=np.float32) # Use dtype >np.float16 for more precision\n",
=======
    "matrix = get_adj_matrix_gdf_to_gdf(data,data,G_intermodal,weight='time_min',dtype=np.float16) # Use dtype >np.float16 for more precision\n",
    "# matrix = get_adj_matrix_gdf_to_gdf(data,data,G_drive,weight='time_min',dtype=np.float16) # Use dtype >np.float16 for more precision\n",
    "# matrix = get_adj_matrix_gdf_to_gdf(data,data,G_walk,weight='length_meter',dtype=np.float16) # Use dtype >np.float16 for more precision\n",
>>>>>>> 2b375461
    "matrix"
   ],
   "id": "e6005ba0235efb9d",
   "outputs": [],
   "execution_count": null
<<<<<<< HEAD
=======
  },
  {
   "metadata": {},
   "cell_type": "code",
   "source": "",
   "id": "a13754d906a01a28",
   "outputs": [],
   "execution_count": null
>>>>>>> 2b375461
  }
 ],
 "metadata": {
  "kernelspec": {
   "display_name": "Python 3",
   "language": "python",
   "name": "python3"
  },
  "language_info": {
   "codemirror_mode": {
    "name": "ipython",
    "version": 2
   },
   "file_extension": ".py",
   "mimetype": "text/x-python",
   "name": "python",
   "nbconvert_exporter": "python",
   "pygments_lexer": "ipython2",
   "version": "2.7.6"
  }
 },
 "nbformat": 4,
 "nbformat_minor": 5
}<|MERGE_RESOLUTION|>--- conflicted
+++ resolved
@@ -25,11 +25,7 @@
     "from iduedu import get_intermodal_graph\n",
     "import geopandas as gpd\n",
     "data = gpd.read_parquet('data/spb_buildings.parquet')\n",
-<<<<<<< HEAD
-    "polygon = data.union_all().convex_hull.buffer(0.001) # Getting an \"encircling\" polygon around our layer to download the graph "
-=======
     "polygon = data.unary_union.convex_hull.buffer(0.001) # Getting an \"encircling\" polygon around our layer to download the graph"
->>>>>>> 2b375461
    ],
    "id": "b647132622a4e56",
    "outputs": [],
@@ -38,16 +34,12 @@
   {
    "metadata": {},
    "cell_type": "code",
-<<<<<<< HEAD
-   "source": "G_intermodal = get_intermodal_graph(polygon =polygon, clip_by_bounds=True)",
-=======
    "source": [
     "from iduedu import get_intermodal_graph,get_drive_graph,get_walk_graph\n",
     "G_intermodal = get_intermodal_graph(polygon =polygon)\n",
     "# G_walk = get_walk_graph(polygon =polygon)\n",
     "# G_drive = get_drive_graph(polygon =polygon)"
    ],
->>>>>>> 2b375461
    "id": "49e466e10ff48ddb",
    "outputs": [],
    "execution_count": null
@@ -59,22 +51,14 @@
     "import numpy as np\n",
     "from iduedu import get_adj_matrix_gdf_to_gdf\n",
     "\n",
-<<<<<<< HEAD
-    "data.to_crs(G_intermodal.graph['crs'],inplace=True) # Have to use the same crs \n",
-    "\n",
-    "matrix = get_adj_matrix_gdf_to_gdf(data,data,G_intermodal,weight='time_min',dtype=np.float32) # Use dtype >np.float16 for more precision\n",
-=======
     "matrix = get_adj_matrix_gdf_to_gdf(data,data,G_intermodal,weight='time_min',dtype=np.float16) # Use dtype >np.float16 for more precision\n",
     "# matrix = get_adj_matrix_gdf_to_gdf(data,data,G_drive,weight='time_min',dtype=np.float16) # Use dtype >np.float16 for more precision\n",
     "# matrix = get_adj_matrix_gdf_to_gdf(data,data,G_walk,weight='length_meter',dtype=np.float16) # Use dtype >np.float16 for more precision\n",
->>>>>>> 2b375461
     "matrix"
    ],
    "id": "e6005ba0235efb9d",
    "outputs": [],
    "execution_count": null
-<<<<<<< HEAD
-=======
   },
   {
    "metadata": {},
@@ -83,7 +67,6 @@
    "id": "a13754d906a01a28",
    "outputs": [],
    "execution_count": null
->>>>>>> 2b375461
   }
  ],
  "metadata": {
